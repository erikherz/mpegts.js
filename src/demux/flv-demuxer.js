--- conflicted
+++ resolved
@@ -535,7 +535,6 @@
                 this._enhanedFlvAudioMultitrackMode = (v.getUint8(1) & 0xF0) >> 4;
                 let packetType = v.getUint8(1) & 0x0F;
 
-<<<<<<< HEAD
                 let fourcc = null;
                 if (this._enhanedFlvAudioMultitrackMode !== 2) { // not AvMultitrackType.ManyTracksManyCodecs
                     if (dataSize <= 6) {
@@ -549,17 +548,6 @@
                     this._parseEnhanedAudioPacket(arrayBuffer, dataOffset + 1, dataSize - 1, tagTimestamp, fourcc, packetType);
                     return;
                 }
-=======
-            switch(fourcc){
-            case 'Opus':
-                this._parseOpusAudioPacket(arrayBuffer, dataOffset + 5, dataSize - 5, tagTimestamp, packetType);
-                break;
-            case 'fLaC':
-                this._parseFlacAudioPacket(arrayBuffer, dataOffset + 5, dataSize - 5, tagTimestamp, packetType);
-                break;
-            default:
-                this._onError(DemuxErrors.CODEC_UNSUPPORTED, 'Flv: Unsupported audio codec: ' + fourcc);
->>>>>>> e3e786d3
             }
 
             // other Enhanced Audio Payload
@@ -943,10 +931,8 @@
                 track_id = v.getUint8(enhanced_offset);
                 enhanced_offset += 1;
 
-                console.log(track_id);
                 if (!this._enhanedFlvAudioTrackIds.includes(track_id)) {
                     let newTrackIds = [... this._enhanedFlvAudioTrackIds, track_id];
-                    console.log(newTrackIds, this._currentAudioTrackIndex);
                     this._updateAudioTrackIds(this._currentAudioTrackIndex, newTrackIds);
                 }
             }
@@ -974,6 +960,8 @@
                 this._parseMP3AudioPacket(arrayBuffer, dataOffset + enhanced_offset, enhanced_datasize, tagTimestamp, packetType);
             } else if (fourcc === 'Opus') {
                 this._parseOpusAudioPacket(arrayBuffer, dataOffset + enhanced_offset, enhanced_datasize, tagTimestamp, packetType);
+            } else if (fourcc === 'fLaC') {
+                this._parseFlacAudioPacket(arrayBuffer, dataOffset + enhanced_offset, enhanced_datasize, tagTimestamp, packetType);
             } else {
                 this._onError(DemuxErrors.CODEC_UNSUPPORTED, 'Flv: Unsupported audio codec: ' + fourcc);
             }
